# ****************************************************************************
#    Ledger App Radix
#    (c) 2020 Ledger SAS.
#
#   Licensed under the Apache License, Version 2.0 (the "License");
#   you may not use this file except in compliance with the License.
#   You may obtain a copy of the License at
#
#       http://www.apache.org/licenses/LICENSE-2.0
#
#   Unless required by applicable law or agreed to in writing, software
#   distributed under the License is distributed on an "AS IS" BASIS,
#   WITHOUT WARRANTIES OR CONDITIONS OF ANY KIND, either express or implied.
#   See the License for the specific language governing permissions and
#   limitations under the License.
# ****************************************************************************

ifeq ($(BOLOS_SDK),)
<<<<<<< HEAD
else
    $(error Environment variable 'BOLOS_SDK' is set, we expect it NOT to be. Instead set 'BOLOS_SDK_NANO_S' and 'BOLOS_SDK_NANO_X' respectively.\nTerminating build.)
    exit 1;
endif

ifeq ($(BOLOS_SDK_NANO_S),)
    ifeq ($(BOLOS_SDK_NANO_X),)
        $(error Neither Environment variable 'BOLOS_SDK_NANO_S' nor 'BOLOS_SDK_NANO_X' is not set.\nTerminating build.)
        exit 1;
    endif
endif

ifeq ($(CLANGPATH_NANO_S),)
    ifeq ($(CLANGPATH_NANO_X),)
        $(error Neither Environment variable 'CLANGPATH_NANO_S' nor 'CLANGPATH_NANO_X' is not set.\nTerminating build.)
        exit 1;
    endif
endif

ifeq ($(BOLOS_ENV),)
    $(error Environment variable 'BOLOS_ENV' was not found/is not set.\nTerminating build.)
    exit 1;
endif


ifeq ($(TARGET),NANOX)
TARGET_NAME=TARGET_NANOX
BOLOS_SDK=$(BOLOS_SDK_NANO_X)
$(info setting 'BOLOS_SDK' = 'BOLOS_SDK_NANO_X')
else
BOLOS_SDK=$(BOLOS_SDK_NANO_S)
$(info setting 'BOLOS_SDK' = 'BOLOS_SDK_NANO_S')
endif

ifeq ($(BOLOS_SDK),)
    $(error Environment variable 'BOLOS_SDK' was not found/is not set)
else
$(info 'BOLOS_SDK' is set to: '$(BOLOS_SDK)')
=======
$(error Environment variable BOLOS_SDK is not set)
>>>>>>> ddde4428
endif

ifneq ($(BOLOS_ENV),)
$(info BOLOS_ENV=$(BOLOS_ENV))
GCCPATH   := $(BOLOS_ENV)/gcc_nano_s_se200_and_nano_x_se124_compatible/bin/
endif

ifeq ($(TARGET),NANOX)
CLANGPATH := $(CLANGPATH_NANO_X)/bin/
$(info setting 'CLANGPATH' = 'CLANGPATH_NANO_X/bin')
else
CLANGPATH := $(CLANGPATH_NANO_S)/bin/
$(info setting 'CLANGPATH' = 'CLANGPATH_NANO_S/bin')
endif
include $(BOLOS_SDK)/Makefile.defines

BIP44_COIN_TYPE_RADIX= "44'/1022'"

APP_LOAD_PARAMS  = --curve secp256k1
APP_LOAD_PARAMS += --appFlags 0x240
APP_LOAD_PARAMS += --path $(BIP44_COIN_TYPE_RADIX)
APP_LOAD_PARAMS += $(COMMON_LOAD_PARAMS)

APP_LOAD_PARAMS += --tlvraw 9F:01
DEFINES += HAVE_PENDING_REVIEW_SCREEN

APPNAME      = "Radix"
APPVERSION_M = 0
APPVERSION_N = 3
APPVERSION_P = 10
APPVERSION = "$(APPVERSION_M).$(APPVERSION_N).$(APPVERSION_P)"

# 0 - MAINNET
# 1 - STOKENET
# 2 - RELEASENET
# 3 - RCNET
# 4 - MILESTONENET
# 5 - DEVOPSNET
# 6 - SANDPITNET
# 7 - LOCALNET

APPNETWORK = 0

ifeq ($(TARGET_NAME),TARGET_NANOX)
    ICONNAME=icons/nanox_app_radix.gif
else
    ICONNAME=icons/nanos_app_radix.gif
endif

all: default

DEFINES += $(DEFINES_LIB)
DEFINES += APPNAME=\"$(APPNAME)\"
DEFINES += APPVERSION=\"$(APPVERSION)\"
DEFINES += MAJOR_VERSION=$(APPVERSION_M) MINOR_VERSION=$(APPVERSION_N) PATCH_VERSION=$(APPVERSION_P)
DEFINES += APPNETWORK=$(APPNETWORK)
DEFINES += OS_IO_SEPROXYHAL
DEFINES += HAVE_BAGL HAVE_UX_FLOW HAVE_SPRINTF
DEFINES += HAVE_IO_USB HAVE_L4_USBLIB IO_USB_MAX_ENDPOINTS=6 IO_HID_EP_LENGTH=64 HAVE_USB_APDU
DEFINES += USB_SEGMENT_SIZE=64
DEFINES += BLE_SEGMENT_SIZE=32
DEFINES += HAVE_WEBUSB WEBUSB_URL_SIZE_B=0 WEBUSB_URL=""
DEFINES += UNUSED\(x\)=\(void\)x

ifeq ($(TARGET_NAME),TARGET_NANOX)
    DEFINES += IO_SEPROXYHAL_BUFFER_SIZE_B=300
    DEFINES += HAVE_BLE BLE_COMMAND_TIMEOUT_MS=2000 HAVE_BLE_APDU
    DEFINES += HAVE_GLO096
    DEFINES += BAGL_WIDTH=128 BAGL_HEIGHT=64
    DEFINES += HAVE_BAGL_ELLIPSIS
    DEFINES += HAVE_BAGL_FONT_OPEN_SANS_REGULAR_11PX
    DEFINES += HAVE_BAGL_FONT_OPEN_SANS_EXTRABOLD_11PX
    DEFINES += HAVE_BAGL_FONT_OPEN_SANS_LIGHT_16PX
else
    DEFINES += IO_SEPROXYHAL_BUFFER_SIZE_B=256 # Radix app uses 128
endif

DEBUG = 0
ifneq ($(DEBUG),0)
    DEFINES += HAVE_PRINTF
    ifeq ($(TARGET_NAME),TARGET_NANOX)
        DEFINES += PRINTF=mcu_usb_printf
    else
        DEFINES += PRINTF=screen_printf
    endif
else
        DEFINES += PRINTF\(...\)=
endif

<<<<<<< HEAD
=======
ifneq ($(BOLOS_ENV),)
$(info BOLOS_ENV=$(BOLOS_ENV))
GCCPATH   := $(BOLOS_ENV)/gcc_nano_s_se200_and_nano_x_se124_compatible/bin/
endif


>>>>>>> ddde4428
CC      := $(CLANGPATH)clang
CFLAGS  += -O3 -Os
AS      := $(GCCPATH)arm-none-eabi-gcc
LD      := $(GCCPATH)arm-none-eabi-gcc
LDFLAGS += -O3 -Os
LDLIBS  += -lm -lgcc -lc

include $(BOLOS_SDK)/Makefile.glyphs

APP_SOURCE_PATH += src
SDK_SOURCE_PATH += lib_stusb lib_stusb_impl lib_ux

ifeq ($(TARGET_NAME),TARGET_NANOX)
    SDK_SOURCE_PATH += lib_blewbxx lib_blewbxx_impl
endif

load: all
	python3 -m ledgerblue.loadApp $(APP_LOAD_PARAMS)

load-offline: all
	python3 -m ledgerblue.loadApp $(APP_LOAD_PARAMS) --offline

delete:
	python3 -m ledgerblue.deleteApp $(COMMON_DELETE_PARAMS)

include $(BOLOS_SDK)/Makefile.rules

dep/%.d: %.c Makefile

listvariants:
	@echo VARIANTS COIN XRD

appversion:
	@echo "VERSION=$(APPVERSION)"<|MERGE_RESOLUTION|>--- conflicted
+++ resolved
@@ -16,48 +16,6 @@
 # ****************************************************************************
 
 ifeq ($(BOLOS_SDK),)
-<<<<<<< HEAD
-else
-    $(error Environment variable 'BOLOS_SDK' is set, we expect it NOT to be. Instead set 'BOLOS_SDK_NANO_S' and 'BOLOS_SDK_NANO_X' respectively.\nTerminating build.)
-    exit 1;
-endif
-
-ifeq ($(BOLOS_SDK_NANO_S),)
-    ifeq ($(BOLOS_SDK_NANO_X),)
-        $(error Neither Environment variable 'BOLOS_SDK_NANO_S' nor 'BOLOS_SDK_NANO_X' is not set.\nTerminating build.)
-        exit 1;
-    endif
-endif
-
-ifeq ($(CLANGPATH_NANO_S),)
-    ifeq ($(CLANGPATH_NANO_X),)
-        $(error Neither Environment variable 'CLANGPATH_NANO_S' nor 'CLANGPATH_NANO_X' is not set.\nTerminating build.)
-        exit 1;
-    endif
-endif
-
-ifeq ($(BOLOS_ENV),)
-    $(error Environment variable 'BOLOS_ENV' was not found/is not set.\nTerminating build.)
-    exit 1;
-endif
-
-
-ifeq ($(TARGET),NANOX)
-TARGET_NAME=TARGET_NANOX
-BOLOS_SDK=$(BOLOS_SDK_NANO_X)
-$(info setting 'BOLOS_SDK' = 'BOLOS_SDK_NANO_X')
-else
-BOLOS_SDK=$(BOLOS_SDK_NANO_S)
-$(info setting 'BOLOS_SDK' = 'BOLOS_SDK_NANO_S')
-endif
-
-ifeq ($(BOLOS_SDK),)
-    $(error Environment variable 'BOLOS_SDK' was not found/is not set)
-else
-$(info 'BOLOS_SDK' is set to: '$(BOLOS_SDK)')
-=======
-$(error Environment variable BOLOS_SDK is not set)
->>>>>>> ddde4428
 endif
 
 ifneq ($(BOLOS_ENV),)
@@ -147,15 +105,11 @@
         DEFINES += PRINTF\(...\)=
 endif
 
-<<<<<<< HEAD
-=======
 ifneq ($(BOLOS_ENV),)
 $(info BOLOS_ENV=$(BOLOS_ENV))
 GCCPATH   := $(BOLOS_ENV)/gcc_nano_s_se200_and_nano_x_se124_compatible/bin/
 endif
 
-
->>>>>>> ddde4428
 CC      := $(CLANGPATH)clang
 CFLAGS  += -O3 -Os
 AS      := $(GCCPATH)arm-none-eabi-gcc
